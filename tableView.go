package rui

import (
	"fmt"
	"strconv"
	"strings"
)

const (
	// TableVerticalAlign is the constant for the "table-vertical-align" property tag.
	// The "table-vertical-align" int property sets the vertical alignment of the content inside a table cell.
	// Valid values are TopAlign (0), BottomAlign (1), CenterAlign (2), and BaselineAlign (3, 4)
	TableVerticalAlign = "table-vertical-align"

	// HeadHeight is the constant for the "head-height" property tag.
	// The "head-height" int property sets the number of rows in the table header.
	// The default value is 0 (no header)
	HeadHeight = "head-height"

	// HeadStyle is the constant for the "head-style" property tag.
	// The "head-style" string property sets the header style name
	HeadStyle = "head-style"

	// FootHeight is the constant for the "foot-height" property tag.
	// The "foot-height" int property sets the number of rows in the table footer.
	// The default value is 0 (no footer)
	FootHeight = "foot-height"

	// FootStyle is the constant for the "foot-style" property tag.
	// The "foot-style" string property sets the footer style name
	FootStyle = "foot-style"

	// RowSpan is the constant for the "row-span" property tag.
	// The "row-span" int property sets the number of table row to span.
	// Used only when specifying cell parameters in the implementation of TableCellStyle
	RowSpan = "row-span"

	// ColumnSpan is the constant for the "column-span" property tag.
	// The "column-span" int property sets the number of table column to span.
	// Used only when specifying cell parameters in the implementation of TableCellStyle
	ColumnSpan = "column-span"

	// RowStyle is the constant for the "row-style" property tag.
	// The "row-style" property sets the adapter which specifies styles of each table row.
	// This property can be assigned or by an implementation of TableRowStyle interface, or by an array of Params.
	RowStyle = "row-style"

	// ColumnStyle is the constant for the "column-style" property tag.
	// The "column-style" property sets the adapter which specifies styles of each table column.
	// This property can be assigned or by an implementation of TableColumnStyle interface, or by an array of Params.
	ColumnStyle = "column-style"

	// CellStyle is the constant for the "cell-style" property tag.
	// The "cell-style" property sets the adapter which specifies styles of each table cell.
	// This property can be assigned only by an implementation of TableCellStyle interface.
	CellStyle = "cell-style"

	// CellPadding is the constant for the "cell-padding" property tag.
	// The "cell-padding" Bounds property sets the padding area on all four sides of a table call at once.
	// An element's padding area is the space between its content and its border.
	CellPadding = "cell-padding"

	// CellPaddingLeft is the constant for the "cell-padding-left" property tag.
	// The "cell-padding-left" SizeUnit property sets the width of the padding area to the left of a cell content.
	// An element's padding area is the space between its content and its border.
	CellPaddingLeft = "cell-padding-left"

	// CellPaddingRight is the constant for the "cell-padding-right" property tag.
	// The "cell-padding-right" SizeUnit property sets the width of the padding area to the left of a cell content.
	// An element's padding area is the space between its content and its border.
	CellPaddingRight = "cell-padding-right"

	// CellPaddingTop is the constant for the "cell-padding-top" property tag.
	// The "cell-padding-top" SizeUnit property sets the height of the padding area to the top of a cell content.
	// An element's padding area is the space between its content and its border.
	CellPaddingTop = "cell-padding-top"

	// CellPaddingBottom is the constant for the "cell-padding-bottom" property tag.
	// The "cell-padding-bottom" SizeUnit property sets the height of the padding area to the bottom of a cell content.
	CellPaddingBottom = "cell-padding-bottom"

	// CellBorder is the constant for the "cell-border" property tag.
	// The "cell-border" property sets a table cell's border. It sets the values of a border width, style, and color.
	// This property can be assigned a value of BorderProperty type, or ViewBorder type, or BorderProperty text representation.
	CellBorder = "cell-border"

	// CellBorderLeft is the constant for the "cell-border-left" property tag.
	// The "cell-border-left" property sets a view's left border. It sets the values of a border width, style, and color.
	// This property can be assigned a value of BorderProperty type, or ViewBorder type, or BorderProperty text representation.
	CellBorderLeft = "cell-border-left"

	// CellBorderRight is the constant for the "cell-border-right" property tag.
	// The "cell-border-right" property sets a view's right border. It sets the values of a border width, style, and color.
	// This property can be assigned a value of BorderProperty type, or ViewBorder type, or BorderProperty text representation.
	CellBorderRight = "cell-border-right"

	// CellBorderTop is the constant for the "cell-border-top" property tag.
	// The "cell-border-top" property sets a view's top border. It sets the values of a border width, style, and color.
	// This property can be assigned a value of BorderProperty type, or ViewBorder type, or BorderProperty text representation.
	CellBorderTop = "cell-border-top"

	// CellBorderBottom is the constant for the "cell-border-bottom" property tag.
	// The "cell-border-bottom" property sets a view's bottom border. It sets the values of a border width, style, and color.
	// This property can be assigned a value of BorderProperty type, or ViewBorder type, or BorderProperty text representation.
	CellBorderBottom = "cell-border-bottom"

	// CellBorderStyle is the constant for the "cell-border-style" property tag.
	// The "cell-border-style" int property sets the line style for all four sides of a table cell's border.
	// Valid values are NoneLine (0), SolidLine (1), DashedLine (2), DottedLine (3), and DoubleLine (4).
	CellBorderStyle = "cell-border-style"

	// CellBorderLeftStyle is the constant for the "cell-border-left-style" property tag.
	// The "cell-border-left-style" int property sets the line style of a table cell's left border.
	// Valid values are NoneLine (0), SolidLine (1), DashedLine (2), DottedLine (3), and DoubleLine (4).
	CellBorderLeftStyle = "cell-border-left-style"

	// CellBorderRightStyle is the constant for the "cell-border-right-style" property tag.
	// The "cell-border-right-style" int property sets the line style of a table cell's right border.
	// Valid values are NoneLine (0), SolidLine (1), DashedLine (2), DottedLine (3), and DoubleLine (4).
	CellBorderRightStyle = "cell-border-right-style"

	// CellBorderTopStyle is the constant for the "cell-border-top-style" property tag.
	// The "cell-border-top-style" int property sets the line style of a table cell's top border.
	// Valid values are NoneLine (0), SolidLine (1), DashedLine (2), DottedLine (3), and DoubleLine (4).
	CellBorderTopStyle = "cell-border-top-style"

	// CellBorderBottomStyle is the constant for the "cell-border-bottom-style" property tag.
	// The "cell-border-bottom-style" int property sets the line style of a table cell's bottom border.
	// Valid values are NoneLine (0), SolidLine (1), DashedLine (2), DottedLine (3), and DoubleLine (4).
	CellBorderBottomStyle = "cell-border-bottom-style"

	// CellBorderWidth is the constant for the "cell-border-width" property tag.
	// The "cell-border-width" property sets the line width for all four sides of a table cell's border.
	CellBorderWidth = "cell-border-width"

	// CellBorderLeftWidth is the constant for the "cell-border-left-width" property tag.
	// The "cell-border-left-width" SizeUnit property sets the line width of a table cell's left border.
	CellBorderLeftWidth = "cell-border-left-width"

	// CellBorderRightWidth is the constant for the "cell-border-right-width" property tag.
	// The "cell-border-right-width" SizeUnit property sets the line width of a table cell's right border.
	CellBorderRightWidth = "cell-border-right-width"

	// CellBorderTopWidth is the constant for the "cell-border-top-width" property tag.
	// The "cell-border-top-width" SizeUnit property sets the line width of a table cell's top border.
	CellBorderTopWidth = "cell-border-top-width"

	// CellBorderBottomWidth is the constant for the "cell-border-bottom-width" property tag.
	// The "cell-border-bottom-width" SizeUnit property sets the line width of a table cell's bottom border.
	CellBorderBottomWidth = "cell-border-bottom-width"

	// CellBorderColor is the constant for the "cell-border-color" property tag.
	// The "cell-border-color" property sets the line color for all four sides of a table cell's border.
	CellBorderColor = "cell-border-color"

	// CellBorderLeftColor is the constant for the "cell-border-left-color" property tag.
	// The "cell-border-left-color" property sets the line color of a table cell's left border.
	CellBorderLeftColor = "cell-border-left-color"

	// CellBorderRightColor is the constant for the "cell-border-right-color" property tag.
	// The "cell-border-right-color" property sets the line color of a table cell's right border.
	CellBorderRightColor = "cell-border-right-color"

	// CellBorderTopColor is the constant for the "cell-border-top-color" property tag.
	// The "cell-border-top-color" property sets the line color of a table cell's top border.
	CellBorderTopColor = "cell-border-top-color"

	// CellBorderBottomColor is the constant for the "cell-border-bottom-color" property tag.
	// The "cell-border-bottom-color" property sets the line color of a table cell's bottom border.
	CellBorderBottomColor = "cell-border-bottom-color"

	// SelectionMode is the constant for the "selection-mode" property tag.
	// The "selection-mode" int property sets the mode of the table elements selection.
	// Valid values are NoneSelection (0), CellSelection (1), and RowSelection (2)
	SelectionMode = "selection-mode"

	// TableCellClickedEvent is the constant for "table-cell-clicked" property tag.
	// The "table-cell-clicked" event occurs when the user clicks on a table cell.
	// The main listener format: func(TableView, int, int), where the second argument is the row number,
	// and third argument is the column number.
	TableCellClickedEvent = "table-cell-clicked"

	// TableCellSelectedEvent is the constant for "table-cell-selected" property tag.
	// The "table-cell-selected" event occurs when a table cell becomes selected.
	// The main listener format: func(TableView, int, int), where the second argument is the row number,
	// and third argument is the column number.
	TableCellSelectedEvent = "table-cell-selected"

	// TableRowClickedEvent is the constant for "table-row-clicked" property tag.
	// The "table-row-clicked" event occurs when the user clicks on a table row.
	// The main listener format: func(TableView, int), where the second argument is the row number.
	TableRowClickedEvent = "table-row-clicked"

	// TableRowSelectedEvent is the constant for "table-row-selected" property tag.
	// The "table-row-selected" event occurs when a table row becomes selected.
	// The main listener format: func(TableView, int), where the second argument is the row number.
	TableRowSelectedEvent = "table-row-selected"

	// AllowSelection is the constant for the "allow-selection" property tag.
	// The "allow-selection" property sets the adapter which specifies styles of each table row.
	// This property can be assigned or by an implementation of TableAllowCellSelection
	// or TableAllowRowSelection interface.
	AllowSelection = "allow-selection"

	// NoneSelection is the value of "selection-mode" property: the selection is forbidden.
	NoneSelection = 0
	// CellSelection is the value of "selection-mode" property: the selection of a single cell only is enabled.
	CellSelection = 1
	// RowSelection is the value of "selection-mode" property: the selection of a table row only is enabled.
	RowSelection = 2
)

// CellIndex defines coordinates of the TableView cell
type CellIndex struct {
	Row, Column int
}

// TableView - text View
type TableView interface {
	View
	ParanetView
	ReloadTableData()
	CellFrame(row, column int) Frame

	content() TableAdapter
	getCurrent() CellIndex
	getRowStyle() TableRowStyle
	getColumnStyle() TableColumnStyle
	getCellStyle() TableCellStyle
}

type tableViewData struct {
	viewData
<<<<<<< HEAD
	cellViews []View
=======
	cellViews                                 []View
	cellFrame                                 []Frame
	cellSelectedListener, cellClickedListener []func(TableView, int, int)
	rowSelectedListener, rowClickedListener   []func(TableView, int)
	current                                   CellIndex
>>>>>>> 7f7dcfb7
}

type tableCellView struct {
	viewData
}

// NewTableView create new TableView object and return it
func NewTableView(session Session, params Params) TableView {
	view := new(tableViewData)
	view.Init(session)
	setInitParams(view, params)
	return view
}

func newTableView(session Session) View {
	return NewTableView(session, nil)
}

// Init initialize fields of TableView by default values
func (table *tableViewData) Init(session Session) {
	table.viewData.Init(session)
	table.tag = "TableView"
	table.cellViews = []View{}
<<<<<<< HEAD
=======
	table.cellFrame = []Frame{}
	table.cellSelectedListener = []func(TableView, int, int){}
	table.cellClickedListener = []func(TableView, int, int){}
	table.rowSelectedListener = []func(TableView, int){}
	table.rowClickedListener = []func(TableView, int){}
	table.current.Row = -1
	table.current.Column = -1
>>>>>>> 7f7dcfb7
}

func (table *tableViewData) normalizeTag(tag string) string {
	switch tag = strings.ToLower(tag); tag {
	case "top-cell-padding":
		tag = CellPaddingTop

	case "right-cell-padding":
		tag = CellPaddingRight

	case "bottom-cell-padding":
		tag = CellPaddingBottom

	case "left-cell-padding":
		tag = CellPaddingLeft
	}
	return tag
}

func (table *tableViewData) Focusable() bool {
	return GetTableSelectionMode(table, "") != NoneSelection
}

func (table *tableViewData) Get(tag string) interface{} {
	return table.get(table.normalizeTag(tag))
}

func (table *tableViewData) Remove(tag string) {
	table.remove(table.normalizeTag(tag))
}

func (table *tableViewData) remove(tag string) {
	switch tag {
	case CellPaddingTop, CellPaddingRight, CellPaddingBottom, CellPaddingLeft:
		table.removeBoundsSide(CellPadding, tag)
		table.propertyChanged(tag)

	case SelectionMode, TableVerticalAlign, Gap, CellBorder, CellPadding, RowStyle,
		ColumnStyle, CellStyle, HeadHeight, HeadStyle, FootHeight, FootStyle, AllowSelection:
		if _, ok := table.properties[tag]; ok {
			delete(table.properties, tag)
			table.propertyChanged(tag)
		}

	case TableCellClickedEvent:
		table.cellClickedListener = []func(TableView, int, int){}
		table.propertyChanged(tag)

	case TableCellSelectedEvent:
		table.cellSelectedListener = []func(TableView, int, int){}
		table.propertyChanged(tag)

	case TableRowClickedEvent:
		table.rowClickedListener = []func(TableView, int){}
		table.propertyChanged(tag)

	case TableRowSelectedEvent:
		table.rowSelectedListener = []func(TableView, int){}
		table.propertyChanged(tag)

	case Current:
		table.current.Row = -1
		table.current.Column = -1
		table.propertyChanged(tag)

	default:
		table.viewData.remove(tag)
	}
}

func (table *tableViewData) Set(tag string, value interface{}) bool {
	return table.set(table.normalizeTag(tag), value)
}

func (table *tableViewData) set(tag string, value interface{}) bool {
	if value == nil {
		table.remove(tag)
		return true
	}

	switch tag {
	case Content:
		switch val := value.(type) {
		case TableAdapter:
			table.properties[Content] = value

		case [][]interface{}:
			table.properties[Content] = NewSimpleTableAdapter(val)

		case [][]string:
			table.properties[Content] = NewTextTableAdapter(val)

		default:
			notCompatibleType(tag, value)
			return false
		}

	case TableCellClickedEvent:
		listeners := table.valueToCellListeners(value)
		if listeners == nil {
			notCompatibleType(tag, value)
			return false
		}
		table.cellClickedListener = listeners

	case TableCellSelectedEvent:
		listeners := table.valueToCellListeners(value)
		if listeners == nil {
			notCompatibleType(tag, value)
			return false
		}
		table.cellSelectedListener = listeners

	case TableRowClickedEvent:
		listeners := table.valueToRowListeners(value)
		if listeners == nil {
			notCompatibleType(tag, value)
			return false
		}
		table.rowClickedListener = listeners

	case TableRowSelectedEvent:
		listeners := table.valueToRowListeners(value)
		if listeners == nil {
			notCompatibleType(tag, value)
			return false
		}
		table.rowSelectedListener = []func(TableView, int){}

	case CellStyle:
		if style, ok := value.(TableCellStyle); ok {
			table.properties[tag] = style
		} else {
			notCompatibleType(tag, value)
			return false
		}

	case RowStyle:
		if !table.setRowStyle(value) {
			notCompatibleType(tag, value)
			return false
		}

	case ColumnStyle:
		if !table.setColumnStyle(value) {
			notCompatibleType(tag, value)
			return false
		}

	case HeadHeight, FootHeight:
		switch value := value.(type) {
		case string:
			if isConstantName(value) {
				table.properties[tag] = value
			} else if n, err := strconv.Atoi(value); err == nil {
				table.properties[tag] = n
			} else {
				ErrorLog(err.Error())
				notCompatibleType(tag, value)
				return false
			}

		default:
			if n, ok := isInt(value); ok {
				table.properties[tag] = n
			}
		}

	case HeadStyle, FootStyle:
		switch value := value.(type) {
		case string:
			table.properties[tag] = value

		case Params:
			if len(value) > 0 {
				table.properties[tag] = value
			} else {
				delete(table.properties, tag)
			}

		case DataNode:
			switch value.Type() {
			case ObjectNode:
				obj := value.Object()
				params := Params{}
				for k := 0; k < obj.PropertyCount(); k++ {
					if prop := obj.Property(k); prop != nil && prop.Type() == TextNode {
						params[prop.Tag()] = prop.Text()
					}
				}
				if len(params) > 0 {
					table.properties[tag] = params
				} else {
					delete(table.properties, tag)
				}

			case TextNode:
				table.properties[tag] = value.Text()

			default:
				notCompatibleType(tag, value)
				return false
			}

		default:
			notCompatibleType(tag, value)
			return false
		}

	case CellPadding:
		if !table.setBounds(tag, value) {
			return false
		}

	case CellPaddingTop, CellPaddingRight, CellPaddingBottom, CellPaddingLeft:
		if !table.setBoundsSide(CellPadding, tag, value) {
			return false
		}

	case Gap:
		if !table.setSizeProperty(Gap, value) {
			return false
		}

	case SelectionMode, TableVerticalAlign, CellBorder, CellBorderStyle, CellBorderColor, CellBorderWidth,
		CellBorderLeft, CellBorderLeftStyle, CellBorderLeftColor, CellBorderLeftWidth,
		CellBorderRight, CellBorderRightStyle, CellBorderRightColor, CellBorderRightWidth,
		CellBorderTop, CellBorderTopStyle, CellBorderTopColor, CellBorderTopWidth,
		CellBorderBottom, CellBorderBottomStyle, CellBorderBottomColor, CellBorderBottomWidth:
		if !table.viewData.set(tag, value) {
			return false
		}

	case AllowSelection:
		switch value.(type) {
		case TableAllowCellSelection:
			table.properties[tag] = value

		case TableAllowRowSelection:
			table.properties[tag] = value

		default:
			notCompatibleType(tag, value)
			return false
		}

	case Current:
		switch value := value.(type) {
		case int:
			table.current.Row = value
			table.current.Column = -1

		case CellIndex:
			table.current = value

		case DataObject:
			if row, ok := dataIntProperty(value, "row"); ok {
				table.current.Row = row
			}
			if column, ok := dataIntProperty(value, "column"); ok {
				table.current.Column = column
			}

		case string:
			if strings.Contains(value, ",") {
				if values := strings.Split(value, ","); len(values) == 2 {
					var n = []int{0, 0}
					for i := 0; i < 2; i++ {
						var err error
						if n[i], err = strconv.Atoi(values[i]); err != nil {
							ErrorLog(err.Error())
							return false
						}
					}
					table.current.Row = n[0]
					table.current.Column = n[1]
				} else {
					notCompatibleType(tag, value)
				}
			} else {
				n, err := strconv.Atoi(value)
				if err != nil {
					ErrorLog(err.Error())
					return false
				}
				table.current.Row = n
				table.current.Column = -1
			}

		default:
			notCompatibleType(tag, value)
			return false
		}

	default:
		return table.viewData.set(tag, value)
	}

	table.propertyChanged(tag)
	return true
}

func (table *tableViewData) propertyChanged(tag string) {
	if table.created {
		switch tag {
		case Content, TableVerticalAlign, RowStyle, ColumnStyle, CellStyle, CellPadding,
			CellBorder, HeadHeight, HeadStyle, FootHeight, FootStyle,
			CellPaddingTop, CellPaddingRight, CellPaddingBottom, CellPaddingLeft,
			TableCellClickedEvent, TableCellSelectedEvent, TableRowClickedEvent,
			TableRowSelectedEvent, AllowSelection:
			table.ReloadTableData()

		case Gap:
			htmlID := table.htmlID()
			session := table.Session()
			gap, ok := sizeProperty(table, Gap, session)
			if !ok || gap.Type == Auto || gap.Value <= 0 {
				updateCSSProperty(htmlID, "border-spacing", "0", session)
				updateCSSProperty(htmlID, "border-collapse", "collapse", session)
			} else {
				updateCSSProperty(htmlID, "border-spacing", gap.cssString("0"), session)
				updateCSSProperty(htmlID, "border-collapse", "separate", session)
			}

		case SelectionMode:
			htmlID := table.htmlID()
			session := table.Session()

			switch GetTableSelectionMode(table, "") {
			case CellSelection:
				updateProperty(htmlID, "tabindex", "0", session)
				updateProperty(htmlID, "onfocus", "tableViewFocusEvent(this, event)", session)
				updateProperty(htmlID, "onblur", "tableViewBlurEvent(this, event)", session)
				updateProperty(htmlID, "data-selection", "cell", session)
				updateProperty(htmlID, "data-focusitemstyle", table.currentStyle(), session)
				updateProperty(htmlID, "data-bluritemstyle", table.currentInactiveStyle(), session)

				if table.current.Row >= 0 && table.current.Column >= 0 {
					updateProperty(htmlID, "data-current", table.cellID(table.current.Row, table.current.Column), session)
				} else {
					removeProperty(htmlID, "data-current", session)
				}
				updateProperty(htmlID, "onkeydown", "tableViewCellKeyDownEvent(this, event)", session)

			case RowSelection:
				updateProperty(htmlID, "tabindex", "0", session)
				updateProperty(htmlID, "onfocus", "tableViewFocusEvent(this, event)", session)
				updateProperty(htmlID, "onblur", "tableViewBlurEvent(this, event)", session)
				updateProperty(htmlID, "data-selection", "cell", session)
				updateProperty(htmlID, "data-focusitemstyle", table.currentStyle(), session)
				updateProperty(htmlID, "data-bluritemstyle", table.currentInactiveStyle(), session)

				if table.current.Row >= 0 {
					updateProperty(htmlID, "data-current", table.rowID(table.current.Row), session)
				} else {
					removeProperty(htmlID, "data-current", session)
				}
				updateProperty(htmlID, "onkeydown", "tableViewRowKeyDownEvent(this, event)", session)

			default: // NoneSelection
				for _, prop := range []string{"tabindex", "data-current", "onfocus", "onblur", "onkeydown", "data-selection"} {
					removeProperty(htmlID, prop, session)
				}
			}
			updateInnerHTML(htmlID, session)
		}
	}
	table.propertyChangedEvent(tag)
}

func (table *tableViewData) currentStyle() string {
	if value := table.getRaw(CurrentStyle); value != nil {
		if style, ok := value.(string); ok {
			if style, ok = table.session.resolveConstants(style); ok {
				return style
			}
		}
	}
	return "ruiCurrentTableCellFocused"
}

func (table *tableViewData) currentInactiveStyle() string {
	if value := table.getRaw(CurrentInactiveStyle); value != nil {
		if style, ok := value.(string); ok {
			if style, ok = table.session.resolveConstants(style); ok {
				return style
			}
		}
	}
	return "ruiCurrentTableCell"
}

func (table *tableViewData) valueToCellListeners(value interface{}) []func(TableView, int, int) {
	if value == nil {
		return []func(TableView, int, int){}
	}

	switch value := value.(type) {
	case func(TableView, int, int):
		return []func(TableView, int, int){value}

	case func(int, int):
		fn := func(view TableView, row, column int) {
			value(row, column)
		}
		return []func(TableView, int, int){fn}

	case []func(TableView, int, int):
		return value

	case []func(int, int):
		listeners := make([]func(TableView, int, int), len(value))
		for i, val := range value {
			if val == nil {
				return nil
			}
			listeners[i] = func(view TableView, row, column int) {
				val(row, column)
			}
		}
		return listeners

	case []interface{}:
		listeners := make([]func(TableView, int, int), len(value))
		for i, val := range value {
			if val == nil {
				return nil
			}
			switch val := val.(type) {
			case func(TableView, int, int):
				listeners[i] = val

			case func(int, int):
				listeners[i] = func(view TableView, row, column int) {
					val(row, column)
				}

			default:
				return nil
			}
		}
		return listeners
	}

	return nil
}

func (table *tableViewData) valueToRowListeners(value interface{}) []func(TableView, int) {
	if value == nil {
		return []func(TableView, int){}
	}

	switch value := value.(type) {
	case func(TableView, int):
		return []func(TableView, int){value}

	case func(int):
		fn := func(view TableView, index int) {
			value(index)
		}
		return []func(TableView, int){fn}

	case []func(TableView, int):
		return value

	case []func(int):
		listeners := make([]func(TableView, int), len(value))
		for i, val := range value {
			if val == nil {
				return nil
			}
			listeners[i] = func(view TableView, index int) {
				val(index)
			}
		}
		return listeners

	case []interface{}:
		listeners := make([]func(TableView, int), len(value))
		for i, val := range value {
			if val == nil {
				return nil
			}
			switch val := val.(type) {
			case func(TableView, int):
				listeners[i] = val

			case func(int):
				listeners[i] = func(view TableView, index int) {
					val(index)
				}

			default:
				return nil
			}
		}
		return listeners
	}

	return nil
}

func (table *tableViewData) htmlTag() string {
	return "table"
}

<<<<<<< HEAD
func (table *tableViewData) htmlSubviews(self View, buffer *strings.Builder) {
	table.cellViews = []View{}

	content := table.getRaw(Content)
	if content == nil {
		return
=======
func (table *tableViewData) rowID(index int) string {
	return fmt.Sprintf("%s-%d", table.htmlID(), index)
}

func (table *tableViewData) cellID(row, column int) string {
	return fmt.Sprintf("%s-%d-%d", table.htmlID(), row, column)
}

func (table *tableViewData) htmlProperties(self View, buffer *strings.Builder) {

	if content := table.content(); content != nil {
		buffer.WriteString(` data-rows="`)
		buffer.WriteString(strconv.Itoa(content.RowCount()))
		buffer.WriteString(`" data-columns="`)
		buffer.WriteString(strconv.Itoa(content.ColumnCount()))
		buffer.WriteRune('"')
	}

	if selectionMode := GetTableSelectionMode(table, ""); selectionMode != NoneSelection {
		buffer.WriteString(` onfocus="tableViewFocusEvent(this, event)" onblur="tableViewBlurEvent(this, event)" data-focusitemstyle="`)
		buffer.WriteString(table.currentStyle())
		buffer.WriteString(`" data-bluritemstyle="`)
		buffer.WriteString(table.currentInactiveStyle())
		buffer.WriteRune('"')

		switch selectionMode {
		case RowSelection:
			buffer.WriteString(` data-selection="row" onkeydown="tableViewRowKeyDownEvent(this, event)"`)
			if table.current.Row >= 0 {
				buffer.WriteString(` data-current="`)
				buffer.WriteString(table.rowID(table.current.Row))
				buffer.WriteRune('"')
			}

		case CellSelection:
			buffer.WriteString(` data-selection="cell" onkeydown="tableViewCellKeyDownEvent(this, event)"`)
			if table.current.Row >= 0 && table.current.Column >= 0 {
				buffer.WriteString(` data-current="`)
				buffer.WriteString(table.cellID(table.current.Row, table.current.Column))
				buffer.WriteRune('"')
			}
		}
	}

	table.viewData.htmlProperties(self, buffer)
}

func (table *tableViewData) content() TableAdapter {
	if content := table.getRaw(Content); content != nil {
		if adapter, ok := content.(TableAdapter); ok {
			return adapter
		}
>>>>>>> 7f7dcfb7
	}

	return nil
}

func (table *tableViewData) htmlSubviews(self View, buffer *strings.Builder) {
	table.cellViews = []View{}
	table.cellFrame = []Frame{}

	adapter := table.content()
	if adapter == nil {
		return
	}

	rowCount := adapter.RowCount()
	columnCount := adapter.ColumnCount()
	if rowCount == 0 || columnCount == 0 {
		return
	}

	table.cellFrame = make([]Frame, rowCount*columnCount)

	rowStyle := table.getRowStyle()
	cellStyle := table.getCellStyle()

	session := table.Session()

	if !session.ignoreViewUpdates() {
		session.setIgnoreViewUpdates(true)
		defer session.setIgnoreViewUpdates(false)
	}

	var cssBuilder viewCSSBuilder
	cssBuilder.buffer = allocStringBuilder()
	defer freeStringBuilder(cssBuilder.buffer)

	var view tableCellView
	view.Init(session)

	ignorCells := []struct{ row, column int }{}
	selectionMode := GetTableSelectionMode(table, "")

	var allowCellSelection TableAllowCellSelection = nil
	if allow, ok := adapter.(TableAllowCellSelection); ok {
		allowCellSelection = allow
	}
	if value := table.getRaw(AllowSelection); value != nil {
		if style, ok := value.(TableAllowCellSelection); ok {
			allowCellSelection = style
		}
	}

	var allowRowSelection TableAllowRowSelection = nil
	if allow, ok := adapter.(TableAllowRowSelection); ok {
		allowRowSelection = allow
	}
	if value := table.getRaw(AllowSelection); value != nil {
		if style, ok := value.(TableAllowRowSelection); ok {
			allowRowSelection = style
		}
	}

	vAlignCss := enumProperties[TableVerticalAlign].cssValues
	vAlignValue := GetTableVerticalAlign(table, "")
	if vAlignValue < 0 || vAlignValue >= len(vAlignCss) {
		vAlignValue = 0
	}

	vAlign := vAlignCss[vAlignValue]

	tableCSS := func(startRow, endRow int, cellTag string, cellBorder BorderProperty, cellPadding BoundsProperty) {
		for row := startRow; row < endRow; row++ {

			cssBuilder.buffer.Reset()
			if rowStyle != nil {
				if styles := rowStyle.RowStyle(row); styles != nil {
					view.Clear()
					for tag, value := range styles {
						view.Set(tag, value)
					}
					view.cssStyle(&view, &cssBuilder)
				}
			}

			buffer.WriteString(`<tr id="`)
			buffer.WriteString(table.rowID(row))
			buffer.WriteRune('"')

			if selectionMode == RowSelection {
				if row == table.current.Row {
					buffer.WriteString(` class="`)
					if table.HasFocus() {
						buffer.WriteString(table.currentStyle())
					} else {
						buffer.WriteString(table.currentInactiveStyle())
					}
					buffer.WriteRune('"')
				}

				buffer.WriteString(` onclick="tableRowClickEvent(this, event)"`)

				if allowRowSelection != nil && !allowRowSelection.AllowRowSelection(row) {
					buffer.WriteString(` data-disabled="1"`)
				}
			}

			if cssBuilder.buffer.Len() > 0 {
				buffer.WriteString(` style="`)
				buffer.WriteString(cssBuilder.buffer.String())
				buffer.WriteString(`"`)
			}
			buffer.WriteString(">")

			for column := 0; column < columnCount; column++ {
				ignore := false
				for _, cell := range ignorCells {
					if cell.row == row && cell.column == column {
						ignore = true
						break
					}
				}

				if !ignore {
					rowSpan := 0
					columnSpan := 0

					cssBuilder.buffer.Reset()
					view.Clear()

					if cellBorder != nil {
						view.set(Border, cellBorder)
					}

					if cellPadding != nil {
						view.set(Padding, cellPadding)
					}

					if cellStyle != nil {
						if styles := cellStyle.CellStyle(row, column); styles != nil {
							for tag, value := range styles {
								valueToInt := func() int {
									switch value := value.(type) {
									case int:
										return value

									case string:
										if value, ok := session.resolveConstants(value); ok {
											if n, err := strconv.Atoi(value); err == nil {
												return n
											}
										}
									}
									return 0
								}

								switch tag = strings.ToLower(tag); tag {
								case RowSpan:
									rowSpan = valueToInt()

								case ColumnSpan:
									columnSpan = valueToInt()

								default:
									view.set(tag, value)
								}
							}
						}
					}

					if len(view.properties) > 0 {
						view.cssStyle(&view, &cssBuilder)
					}

					buffer.WriteRune('<')
					buffer.WriteString(cellTag)
					buffer.WriteString(` id="`)
					buffer.WriteString(table.cellID(row, column))
					buffer.WriteString(`" class="ruiView`)

					if selectionMode == CellSelection && row == table.current.Row && column == table.current.Column {
						buffer.WriteRune(' ')
						if table.HasFocus() {
							buffer.WriteString(table.currentStyle())
						} else {
							buffer.WriteString(table.currentInactiveStyle())
						}
					}
					buffer.WriteRune('"')

					if selectionMode == CellSelection {
						buffer.WriteString(` onclick="tableCellClickEvent(this, event)"`)
						if allowCellSelection != nil && !allowCellSelection.AllowCellSelection(row, column) {
							buffer.WriteString(` data-disabled="1"`)
						}
					}

					if columnSpan > 1 {
						buffer.WriteString(` colspan="`)
						buffer.WriteString(strconv.Itoa(columnSpan))
						buffer.WriteRune('"')
						for c := column + 1; c < column+columnSpan; c++ {
							ignorCells = append(ignorCells, struct {
								row    int
								column int
							}{row: row, column: c})
						}
					}

					if rowSpan > 1 {
						buffer.WriteString(` rowspan="`)
						buffer.WriteString(strconv.Itoa(rowSpan))
						buffer.WriteRune('"')
						if columnSpan < 1 {
							columnSpan = 1
						}
						for r := row + 1; r < row+rowSpan; r++ {
							for c := column; c < column+columnSpan; c++ {
								ignorCells = append(ignorCells, struct {
									row    int
									column int
								}{row: r, column: c})
							}
						}
					}

					if cssBuilder.buffer.Len() > 0 {
						buffer.WriteString(` style="`)
						buffer.WriteString(cssBuilder.buffer.String())
						buffer.WriteRune('"')
					}
					buffer.WriteRune('>')

					switch value := adapter.Cell(row, column).(type) {
					case string:
						buffer.WriteString(value)

					case View:
						viewHTML(value, buffer)
						table.cellViews = append(table.cellViews, value)

					case Color:
						buffer.WriteString(`<div style="display: inline; height: 1em; background-color: `)
						buffer.WriteString(value.cssString())
						buffer.WriteString(`">&nbsp;&nbsp;&nbsp;&nbsp;</div> `)
						buffer.WriteString(value.String())

					case fmt.Stringer:
						buffer.WriteString(value.String())

					case rune:
						buffer.WriteRune(value)

					case float32:
						buffer.WriteString(fmt.Sprintf("%g", float64(value)))

					case float64:
						buffer.WriteString(fmt.Sprintf("%g", value))

					case bool:
						if value {
							buffer.WriteString(session.checkboxOnImage())
						} else {
							buffer.WriteString(session.checkboxOffImage())
						}

					default:
						if n, ok := isInt(value); ok {
							buffer.WriteString(fmt.Sprintf("%d", n))
						} else {
							buffer.WriteString("<Unsupported value>")
						}
					}

					buffer.WriteString(`</`)
					buffer.WriteString(cellTag)
					buffer.WriteRune('>')
				}
			}

			buffer.WriteString("</tr>")
		}
	}

	if columnStyle := table.getColumnStyle(); columnStyle != nil {
		buffer.WriteString("<colgroup>")
		for column := 0; column < columnCount; column++ {
			cssBuilder.buffer.Reset()
			if styles := columnStyle.ColumnStyle(column); styles != nil {
				view.Clear()
				for tag, value := range styles {
					view.Set(tag, value)
				}
				view.cssStyle(&view, &cssBuilder)
			}

			if cssBuilder.buffer.Len() > 0 {
				buffer.WriteString(`<col style="`)
				buffer.WriteString(cssBuilder.buffer.String())
				buffer.WriteString(`">`)
			} else {
				buffer.WriteString("<col>")
			}
		}
		buffer.WriteString("</colgroup>")
	}

	headHeight := GetTableHeadHeight(table, "")
	footHeight := GetTableFootHeight(table, "")
	cellBorder := table.getCellBorder()
	cellPadding := table.boundsProperty(CellPadding)
	if cellPadding == nil {
		if style, ok := stringProperty(table, Style, table.Session()); ok {
			if style, ok := table.Session().resolveConstants(style); ok {
				cellPadding = table.cellPaddingFromStyle(style)
			}
		}
	}

	headFootStart := func(htmlTag, styleTag string) (BorderProperty, BoundsProperty) {
		buffer.WriteRune('<')
		buffer.WriteString(htmlTag)
		if value := table.getRaw(styleTag); value != nil {
			switch value := value.(type) {
			case string:
				if style, ok := session.resolveConstants(value); ok {
					buffer.WriteString(` class="`)
					buffer.WriteString(style)
					buffer.WriteString(`" style="vertical-align: `)
					buffer.WriteString(vAlign)
					buffer.WriteString(`;">`)

					return table.cellBorderFromStyle(style), table.cellPaddingFromStyle(style)
				}

			case Params:
				cssBuilder.buffer.Reset()
				view.Clear()
				view.Set(TableVerticalAlign, vAlignValue)
				for tag, val := range value {
					view.Set(tag, val)
				}

				var border BorderProperty = nil
				if value := view.Get(CellBorder); value != nil {
					border = value.(BorderProperty)
				}
				var padding BoundsProperty = nil
				if value := view.Get(CellPadding); value != nil {
					switch value := value.(type) {
					case SizeUnit:
						padding = NewBoundsProperty(Params{
							Top:    value,
							Right:  value,
							Bottom: value,
							Left:   value,
						})

					case BoundsProperty:
						padding = value
					}
				}

				view.cssStyle(&view, &cssBuilder)
				if cssBuilder.buffer.Len() > 0 {
					buffer.WriteString(` style="`)
					buffer.WriteString(cssBuilder.buffer.String())
					buffer.WriteString(`"`)
				}
				buffer.WriteRune('>')
				return border, padding
			}
		}

		buffer.WriteString(` style="vertical-align: `)
		buffer.WriteString(vAlign)
		buffer.WriteString(`;">`)
		return nil, nil
	}

	if headHeight > 0 {
		headCellBorder := cellBorder
		headCellPadding := cellPadding

		if headHeight > rowCount {
			headHeight = rowCount
		}

		border, padding := headFootStart("thead", HeadStyle)
		if border != nil {
			headCellBorder = border
		}
		if padding != nil {
			headCellPadding = padding
		}
		tableCSS(0, headHeight, "th", headCellBorder, headCellPadding)
		buffer.WriteString("</thead>")
	}

	if footHeight > rowCount-headHeight {
		footHeight = rowCount - headHeight
	}

	if rowCount > footHeight+headHeight {
		buffer.WriteString(`<tbody  style="vertical-align: `)
		buffer.WriteString(vAlign)
		buffer.WriteString(`;">`)
		tableCSS(headHeight, rowCount-footHeight, "td", cellBorder, cellPadding)
		buffer.WriteString("</tbody>")
	}

	if footHeight > 0 {
		footCellBorder := cellBorder
		footCellPadding := cellPadding

		border, padding := headFootStart("tfoot", FootStyle)
		if border != nil {
			footCellBorder = border
		}
		if padding != nil {
			footCellPadding = padding
		}
		tableCSS(rowCount-footHeight, rowCount, "td", footCellBorder, footCellPadding)
		buffer.WriteString("</tfoot>")
	}
}

func (table *tableViewData) cellPaddingFromStyle(style string) BoundsProperty {
	session := table.Session()
	var result BoundsProperty = nil

	if node := session.stylePropertyNode(style, CellPadding); node != nil && node.Type() == ObjectNode {
		for _, tag := range []string{Left, Right, Top, Bottom} {
			if node := node.Object().PropertyWithTag(tag); node != nil && node.Type() == TextNode {
				if result == nil {
					result = NewBoundsProperty(nil)
				}
				result.Set(tag, node.Text())
			}
		}
	}

	for _, tag := range []string{CellPaddingLeft, CellPaddingRight, CellPaddingTop, CellPaddingBottom} {
		if value, ok := session.styleProperty(style, CellPadding); ok {
			if result == nil {
				result = NewBoundsProperty(nil)
			}
			result.Set(tag, value)
		}
	}

	return result
}

func (table *tableViewData) cellBorderFromStyle(style string) BorderProperty {

	border := new(borderProperty)
	border.properties = map[string]interface{}{}

	session := table.Session()
	if node := session.stylePropertyNode(style, CellBorder); node != nil && node.Type() == ObjectNode {
		border.setBorderObject(node.Object())
	}

	for _, tag := range []string{
		CellBorderLeft,
		CellBorderRight,
		CellBorderTop,
		CellBorderBottom,
		CellBorderStyle,
		CellBorderLeftStyle,
		CellBorderRightStyle,
		CellBorderTopStyle,
		CellBorderBottomStyle,
		CellBorderWidth,
		CellBorderLeftWidth,
		CellBorderRightWidth,
		CellBorderTopWidth,
		CellBorderBottomWidth,
		CellBorderColor,
		CellBorderLeftColor,
		CellBorderRightColor,
		CellBorderTopColor,
		CellBorderBottomColor,
	} {
		if value, ok := session.styleProperty(style, tag); ok {
			border.Set(tag, value)
		}
	}

	if len(border.properties) == 0 {
		return nil
	}
	return border
}

func (table *tableViewData) getCellBorder() BorderProperty {
	if value := table.getRaw(CellBorder); value != nil {
		if border, ok := value.(BorderProperty); ok {
			return border
		}
	}

	if style, ok := stringProperty(table, Style, table.Session()); ok {
		if style, ok := table.Session().resolveConstants(style); ok {
			return table.cellBorderFromStyle(style)
		}
	}

	return nil
}

func (table *tableViewData) getCurrent() CellIndex {
	return table.current
}

func (table *tableViewData) cssStyle(self View, builder cssBuilder) {
	table.viewData.cssViewStyle(builder, table.Session())

	gap, ok := sizeProperty(table, Gap, table.Session())
	if !ok || gap.Type == Auto || gap.Value <= 0 {
		builder.add("border-spacing", "0")
		builder.add("border-collapse", "collapse")
	} else {
		builder.add("border-spacing", gap.cssString("0"))
		builder.add("border-collapse", "separate")
	}
}

func (table *tableViewData) ReloadTableData() {
	if content := table.content(); content != nil {
		updateProperty(table.htmlID(), "data-rows", strconv.Itoa(content.RowCount()), table.Session())
		updateProperty(table.htmlID(), "data-columns", strconv.Itoa(content.ColumnCount()), table.Session())
	}
	updateInnerHTML(table.htmlID(), table.Session())
}

func (table *tableViewData) onItemResize(self View, index string, x, y, width, height float64) {
	if n := strings.IndexRune(index, '-'); n > 0 {
		if row, err := strconv.Atoi(index[:n]); err == nil {
			if column, err := strconv.Atoi(index[n+1:]); err == nil {
				if content := table.content(); content != nil {
					i := row*content.ColumnCount() + column
					if i < len(table.cellFrame) {
						table.cellFrame[i].Left = x
						table.cellFrame[i].Top = y
						table.cellFrame[i].Width = width
						table.cellFrame[i].Height = height
					}
				}
			} else {
				ErrorLog(err.Error())
			}
		} else {
			ErrorLog(err.Error())
		}
	} else {
		ErrorLogF(`Invalid cell index: %s`, index)
	}
}

func (table *tableViewData) CellFrame(row, column int) Frame {
	if content := table.content(); content != nil {
		i := row*content.ColumnCount() + column
		if i < len(table.cellFrame) {
			return table.cellFrame[i]
		}
	}
	return Frame{}
}

func (table *tableViewData) Views() []View {
	return table.cellViews
}

func (table *tableViewData) handleCommand(self View, command string, data DataObject) bool {
	switch command {
	case "currentRow":
		if row, ok := dataIntProperty(data, "row"); ok && row != table.current.Row {
			table.current.Row = row
			for _, listener := range table.rowSelectedListener {
				listener(table, row)
			}
		}

	case "currentCell":
		if row, ok := dataIntProperty(data, "row"); ok {
			if column, ok := dataIntProperty(data, "column"); ok {
				if row != table.current.Row || column != table.current.Column {
					table.current.Row = row
					table.current.Column = column
					for _, listener := range table.cellSelectedListener {
						listener(table, row, column)
					}
				}
			}
		}

	case "rowClick":
		if row, ok := dataIntProperty(data, "row"); ok {
			for _, listener := range table.rowClickedListener {
				listener(table, row)
			}
		}

	case "cellClick":
		if row, ok := dataIntProperty(data, "row"); ok {
			if column, ok := dataIntProperty(data, "column"); ok {
				for _, listener := range table.cellClickedListener {
					listener(table, row, column)
				}
			}
		}

	default:
		return table.viewData.handleCommand(self, command, data)
	}
<<<<<<< HEAD
}

func (table *tableViewData) Views() []View {
	return table.cellViews
=======

	return true
>>>>>>> 7f7dcfb7
}<|MERGE_RESOLUTION|>--- conflicted
+++ resolved
@@ -231,15 +231,11 @@
 
 type tableViewData struct {
 	viewData
-<<<<<<< HEAD
-	cellViews []View
-=======
 	cellViews                                 []View
 	cellFrame                                 []Frame
 	cellSelectedListener, cellClickedListener []func(TableView, int, int)
 	rowSelectedListener, rowClickedListener   []func(TableView, int)
 	current                                   CellIndex
->>>>>>> 7f7dcfb7
 }
 
 type tableCellView struct {
@@ -263,8 +259,6 @@
 	table.viewData.Init(session)
 	table.tag = "TableView"
 	table.cellViews = []View{}
-<<<<<<< HEAD
-=======
 	table.cellFrame = []Frame{}
 	table.cellSelectedListener = []func(TableView, int, int){}
 	table.cellClickedListener = []func(TableView, int, int){}
@@ -272,7 +266,6 @@
 	table.rowClickedListener = []func(TableView, int){}
 	table.current.Row = -1
 	table.current.Column = -1
->>>>>>> 7f7dcfb7
 }
 
 func (table *tableViewData) normalizeTag(tag string) string {
@@ -779,14 +772,6 @@
 	return "table"
 }
 
-<<<<<<< HEAD
-func (table *tableViewData) htmlSubviews(self View, buffer *strings.Builder) {
-	table.cellViews = []View{}
-
-	content := table.getRaw(Content)
-	if content == nil {
-		return
-=======
 func (table *tableViewData) rowID(index int) string {
 	return fmt.Sprintf("%s-%d", table.htmlID(), index)
 }
@@ -839,7 +824,6 @@
 		if adapter, ok := content.(TableAdapter); ok {
 			return adapter
 		}
->>>>>>> 7f7dcfb7
 	}
 
 	return nil
@@ -1456,13 +1440,6 @@
 	default:
 		return table.viewData.handleCommand(self, command, data)
 	}
-<<<<<<< HEAD
-}
-
-func (table *tableViewData) Views() []View {
-	return table.cellViews
-=======
 
 	return true
->>>>>>> 7f7dcfb7
 }