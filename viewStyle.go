package rui

import (
	"fmt"
	"slices"
	"strconv"
	"strings"
	"time"
)

// ViewStyle interface of the style of view
type ViewStyle interface {
	Properties

	// Transition returns the transition animation of the property. Returns nil is there is no transition animation.
	Transition(tag PropertyName) AnimationProperty

	// Transitions returns the map of transition animations. The result is always non-nil.
	Transitions() map[PropertyName]AnimationProperty

	// SetTransition sets the transition animation for the property if "animation" argument is not nil, and
	// removes the transition animation of the property if "animation" argument  is nil.
	// The "tag" argument is the property name.
	SetTransition(tag PropertyName, animation AnimationProperty)

	cssViewStyle(buffer cssBuilder, session Session)
}

type viewStyle struct {
	propertyList
	//transitions map[PropertyName]Animation
}

type stringWriter interface {
	writeString(buffer *strings.Builder, indent string)
}

func (style *viewStyle) init() {
	style.propertyList.init()
	style.normalize = normalizeViewStyleTag
}

// NewViewStyle create new ViewStyle object
func NewViewStyle(params Params) ViewStyle {
	style := new(viewStyle)
	style.init()
	for tag, value := range params {
		style.Set(tag, value)
	}
	return style
}

func textDecorationCSS(properties Properties, session Session) string {
	buffer := allocStringBuilder()
	defer freeStringBuilder(buffer)

	noDecoration := false
	if strikethrough, ok := boolProperty(properties, Strikethrough, session); ok {
		if strikethrough {
			buffer.WriteString("line-through")
		}
		noDecoration = true
	}

	if overline, ok := boolProperty(properties, Overline, session); ok {
		if overline {
			if buffer.Len() > 0 {
				buffer.WriteRune(' ')
			}
			buffer.WriteString("overline")
		}
		noDecoration = true
	}

	if underline, ok := boolProperty(properties, Underline, session); ok {
		if underline {
			if buffer.Len() > 0 {
				buffer.WriteRune(' ')
			}
			buffer.WriteString("underline")
		}
		noDecoration = true
	}

	if buffer.Len() == 0 && noDecoration {
		return "none"
	}

	return buffer.String()
}

func split4Values(text string) []string {
	values := strings.Split(text, ",")
	count := len(values)
	switch count {
	case 1, 4:
		return values

	case 2:
		if strings.Trim(values[1], " \t\r\n") == "" {
			return values[:1]
		}

	case 5:
		if strings.Trim(values[4], " \t\r\n") != "" {
			return values[:4]
		}
	}
	return []string{}
}

func (style *viewStyle) cssViewStyle(builder cssBuilder, session Session) {

	if visibility, ok := enumProperty(style, Visibility, session, Visible); ok {
		switch visibility {
		case Invisible:
			builder.add(`visibility`, `hidden`)

		case Gone:
			builder.add(`display`, `none`)
		}
	}

	if margin, ok := getBounds(style, Margin, session); ok {
		margin.cssValue(Margin, builder, session)
	}

	if padding, ok := getBounds(style, Padding, session); ok {
		padding.cssValue(Padding, builder, session)
	}

	if border := getBorderProperty(style, Border); border != nil {
		border.cssStyle(builder, session)
		border.cssWidth(builder, session)
		border.cssColor(builder, session)
	}

	radius := getRadius(style, session)
	radius.cssValue(builder, session)

	if outline := getOutlineProperty(style); outline != nil {
		outline.ViewOutline(session).cssValue(builder, session)
	}

	for _, tag := range []PropertyName{ZIndex, Order} {
		if value, ok := intProperty(style, tag, session, 0); ok {
			builder.add(string(tag), strconv.Itoa(value))
		}
	}

	if opacity, ok := floatProperty(style, Opacity, session, 1.0); ok && opacity >= 0 && opacity <= 1 {
		builder.add(string(Opacity), strconv.FormatFloat(opacity, 'f', 3, 32))
	}

	for _, tag := range []PropertyName{ColumnCount, TabSize} {
		if value, ok := intProperty(style, tag, session, 0); ok && value > 0 {
			builder.add(string(tag), strconv.Itoa(value))
		}
	}

	for _, tag := range []PropertyName{
		Width, Height, MinWidth, MinHeight, MaxWidth, MaxHeight, Left, Right, Top, Bottom,
		TextSize, TextIndent, LetterSpacing, WordSpacing, LineHeight, TextLineThickness,
		ListRowGap, ListColumnGap, GridRowGap, GridColumnGap, ColumnGap, ColumnWidth, OutlineOffset} {

		if size, ok := sizeProperty(style, tag, session); ok && size.Type != Auto {
			cssTag, ok := sizeProperties[tag]
			if !ok {
				cssTag = string(tag)
			}
			builder.add(cssTag, size.cssString("", session))
		}
	}

	type propertyCss struct {
		property PropertyName
		cssTag   string
	}
	colorProperties := []propertyCss{
		//{BackgroundColor, string(BackgroundColor)},
		{TextColor, "color"},
		{TextLineColor, "text-decoration-color"},
		{CaretColor, string(CaretColor)},
		{AccentColor, string(AccentColor)},
	}
	for _, p := range colorProperties {
		if color, ok := colorProperty(style, p.property, session); ok && color != 0 {
			builder.add(p.cssTag, color.cssString())
		}
	}

	for _, tag := range []PropertyName{BackgroundClip, BackgroundOrigin, MaskClip, MaskOrigin} {
		if value, ok := enumProperty(style, tag, session, 0); ok {
			if data, ok := enumProperties[tag]; ok {
				builder.add(data.cssTag, data.cssValues[value])
			}
		}
	}

	if background := backgroundCSS(style, session); background != "" {
		builder.add("background", background)
	} else {
		backgroundColor, _ := colorProperty(style, BackgroundColor, session)
		if backgroundColor != 0 {
			builder.add("background-color", backgroundColor.cssString())
		}
	}

	if mask := maskCSS(style, session); mask != "" {
		builder.add("mask", mask)
	}

	if font, ok := stringProperty(style, FontName, session); ok && font != "" {
		builder.add(`font-family`, font)
	}

	writingMode := 0
	for _, tag := range []PropertyName{
		Overflow, TextAlign, TextTransform, TextWeight, TextLineStyle, WritingMode, TextDirection,
		VerticalTextOrientation, CellVerticalAlign, CellHorizontalAlign, GridAutoFlow, Cursor,
		WhiteSpace, WordBreak, TextOverflow, Float, TableVerticalAlign, Resize, MixBlendMode, BackgroundBlendMode} {

		if data, ok := enumProperties[tag]; ok {
			if tag != VerticalTextOrientation || (writingMode != VerticalLeftToRight && writingMode != VerticalRightToLeft) {
				if value, ok := enumProperty(style, tag, session, 0); ok {
					cssValue := data.values[value]
					if cssValue != "" {
						builder.add(data.cssTag, cssValue)
					}

					if tag == WritingMode {
						writingMode = value
					}
				}
			}
		}
	}

	type boolPropertyCss struct {
		tag             PropertyName
		cssTag, off, on string
	}
	for _, prop := range []boolPropertyCss{
		{tag: Italic, cssTag: "font-style", off: "normal", on: "italic"},
		{tag: SmallCaps, cssTag: "font-variant", off: "normal", on: "small-caps"},
	} {
		if flag, ok := boolProperty(style, prop.tag, session); ok {
			if flag {
				builder.add(prop.cssTag, prop.on)
			} else {
				builder.add(prop.cssTag, prop.off)
			}
		}
	}

	if text := textDecorationCSS(style, session); text != "" {
		builder.add("text-decoration", text)
	}

	if userSelect, ok := boolProperty(style, UserSelect, session); ok {
		if userSelect {
			builder.add("-webkit-user-select", "auto")
			builder.add("user-select", "auto")
		} else {
			builder.add("-webkit-user-select", "none")
			builder.add("user-select", "none")
		}
	}

	if css := shadowCSS(style, Shadow, session); css != "" {
		builder.add("box-shadow", css)
	}

	if css := shadowCSS(style, TextShadow, session); css != "" {
		builder.add("text-shadow", css)
	}

	if value, ok := style.properties[ColumnSeparator]; ok {
		if separator, ok := value.(ColumnSeparatorProperty); ok {
			if css := separator.cssValue(session); css != "" {
				builder.add("column-rule", css)
			}
		}
	}

	if avoid, ok := boolProperty(style, AvoidBreak, session); ok {
		if avoid {
			builder.add("break-inside", "avoid")
		} else {
			builder.add("break-inside", "auto")
		}
	}

	wrap, _ := enumProperty(style, ListWrap, session, 0)
	orientation, ok := valueToOrientation(style.Get(Orientation), session)
	if ok || wrap > 0 {
		cssText := enumProperties[Orientation].cssValues[orientation]
		switch wrap {
		case ListWrapOn:
			cssText += " wrap"

		case ListWrapReverse:
			cssText += " wrap-reverse"
		}
		builder.add(`flex-flow`, cssText)
	}

	rows := (orientation == StartToEndOrientation || orientation == EndToStartOrientation)

	var hAlignTag, vAlignTag string
	if rows {
		hAlignTag = `justify-content`
		vAlignTag = `align-items`
	} else {
		hAlignTag = `align-items`
		vAlignTag = `justify-content`
	}

	if align, ok := enumProperty(style, HorizontalAlign, session, LeftAlign); ok {
		switch align {
		case LeftAlign:
			if (!rows && wrap == ListWrapReverse) || orientation == EndToStartOrientation {
				builder.add(hAlignTag, `flex-end`)
			} else {
				builder.add(hAlignTag, `flex-start`)
			}
		case RightAlign:
			if (!rows && wrap == ListWrapReverse) || orientation == EndToStartOrientation {
				builder.add(hAlignTag, `flex-start`)
			} else {
				builder.add(hAlignTag, `flex-end`)
			}
		case CenterAlign:
			builder.add(hAlignTag, `center`)

		case StretchAlign:
			if rows {
				builder.add(hAlignTag, `space-between`)
			} else {
				builder.add(hAlignTag, `stretch`)
			}
		}
	}

	if align, ok := enumProperty(style, VerticalAlign, session, LeftAlign); ok {
		switch align {
		case TopAlign:
			if (rows && wrap == ListWrapReverse) || orientation == BottomUpOrientation {
				builder.add(vAlignTag, `flex-end`)
			} else {
				builder.add(vAlignTag, `flex-start`)
			}
		case BottomAlign:
			if (rows && wrap == ListWrapReverse) || orientation == BottomUpOrientation {
				builder.add(vAlignTag, `flex-start`)
			} else {
				builder.add(vAlignTag, `flex-end`)
			}
		case CenterAlign:
			builder.add(vAlignTag, `center`)

		case StretchAlign:
			if rows {
				builder.add(vAlignTag, `stretch`)
			} else {
				builder.add(vAlignTag, `space-between`)
			}
		}
	}

	if r, ok := rangeProperty(style, Row, session); ok {
		builder.add("grid-row", fmt.Sprintf("%d / %d", r.First+1, r.Last+2))
	}
	if r, ok := rangeProperty(style, Column, session); ok {
		builder.add("grid-column", fmt.Sprintf("%d / %d", r.First+1, r.Last+2))
	}
	if text := gridCellSizesCSS(style, CellWidth, session); text != "" {
		builder.add(`grid-template-columns`, text)
	}
	if text := gridCellSizesCSS(style, CellHeight, session); text != "" {
		builder.add(`grid-template-rows`, text)
	}

	style.writeViewTransformCSS(builder, session)

	if clip := getClipShapeProperty(style, Clip, session); clip != nil && clip.valid(session) {
		builder.add(`clip-path`, clip.cssStyle(session))
	}

	if clip := getClipShapeProperty(style, ShapeOutside, session); clip != nil && clip.valid(session) {
		builder.add(`shape-outside`, clip.cssStyle(session))
	}

	if value := style.getRaw(Filter); value != nil {
		if filter, ok := value.(FilterProperty); ok {
			if text := filter.cssStyle(session); text != "" {
				builder.add(string(Filter), text)
			}
		}
	}

	if value := style.getRaw(BackdropFilter); value != nil {
		if filter, ok := value.(FilterProperty); ok {
			if text := filter.cssStyle(session); text != "" {
				builder.add(`-webkit-backdrop-filter`, text)
				builder.add(string(BackdropFilter), text)
			}
		}
	}

	if transition := transitionCSS(style, session); transition != "" {
		builder.add(`transition`, transition)
	}

	if animation := animationCSS(style, session); animation != "" {
		builder.add(string(Animation), animation)
	}

	if pause, ok := boolProperty(style, AnimationPaused, session); ok {
		if pause {
			builder.add(`animation-play-state`, `paused`)
		} else {
			builder.add(`animation-play-state`, `running`)
		}
	}

	if spanAll, ok := boolProperty(style, ColumnSpanAll, session); ok {
		if spanAll {
			builder.add(`column-span`, `all`)
		} else {
			builder.add(`column-span`, `none`)
		}
	}
}

func valueToOrientation(value any, session Session) (int, bool) {
	if value != nil {
		switch value := value.(type) {
		case int:
			return value, true

		case string:
			text, ok := session.resolveConstants(value)
			if !ok {
				return 0, false
			}

			text = strings.ToLower(strings.Trim(text, " \t\n\r"))
			switch text {
			case "vertical":
				return TopDownOrientation, true

			case "horizontal":
				return StartToEndOrientation, true
			}

			if result, ok := enumStringToInt(text, enumProperties[Orientation].values, true); ok {
				return result, true
			}
		}
	}
	return 0, false
}

func normalizeViewStyleTag(tag PropertyName) PropertyName {
	tag = defaultNormalize(tag)
	switch tag {
	case "top-margin":
		return MarginTop

	case "right-margin":
		return MarginRight

	case "bottom-margin":
		return MarginBottom

	case "left-margin":
		return MarginLeft

	case "top-padding":
		return PaddingTop

	case "right-padding":
		return PaddingRight

	case "bottom-padding":
		return PaddingBottom

	case "left-padding":
		return PaddingLeft

	case "origin-x":
		return TransformOriginX

	case "origin-y":
		return TransformOriginY

	case "origin-z":
		return TransformOriginZ

	}
	return tag
}

func (style *viewStyle) Get(tag PropertyName) any {
	return viewStyleGet(style, normalizeViewStyleTag(tag))
}

func viewStyleGet(style Properties, tag PropertyName) any {
	switch tag {

	case BorderLeft, BorderRight, BorderTop, BorderBottom,
		BorderStyle, BorderLeftStyle, BorderRightStyle, BorderTopStyle, BorderBottomStyle,
		BorderColor, BorderLeftColor, BorderRightColor, BorderTopColor, BorderBottomColor,
		BorderWidth, BorderLeftWidth, BorderRightWidth, BorderTopWidth, BorderBottomWidth:
		if border := getBorderProperty(style, Border); border != nil {
			return border.Get(tag)
		}
		return nil

	case CellBorderLeft, CellBorderRight, CellBorderTop, CellBorderBottom,
		CellBorderStyle, CellBorderLeftStyle, CellBorderRightStyle, CellBorderTopStyle, CellBorderBottomStyle,
		CellBorderColor, CellBorderLeftColor, CellBorderRightColor, CellBorderTopColor, CellBorderBottomColor,
		CellBorderWidth, CellBorderLeftWidth, CellBorderRightWidth, CellBorderTopWidth, CellBorderBottomWidth:
		if border := getBorderProperty(style, CellBorder); border != nil {
			return border.Get(tag)
		}
		return nil

	case RadiusX, RadiusY, RadiusTopLeft, RadiusTopLeftX, RadiusTopLeftY,
		RadiusTopRight, RadiusTopRightX, RadiusTopRightY,
		RadiusBottomLeft, RadiusBottomLeftX, RadiusBottomLeftY,
		RadiusBottomRight, RadiusBottomRightX, RadiusBottomRightY:
		return getRadiusElement(style, tag)

	case ColumnSeparatorStyle, ColumnSeparatorWidth, ColumnSeparatorColor:
		if val := style.getRaw(ColumnSeparator); val != nil {
			separator := val.(ColumnSeparatorProperty)
			return separator.Get(tag)
		}
		return nil

	case RotateX, RotateY, RotateZ, Rotate, SkewX, SkewY, ScaleX, ScaleY, ScaleZ,
		TranslateX, TranslateY, TranslateZ:
		if transform := getTransformProperty(style, Transform); transform != nil {
			return transform.Get(tag)
		}
		return nil
	}

	return style.getRaw(tag)
}

func supportedPropertyValue(value any) bool {
	switch value := value.(type) {
	case string, bool, float32, float64, int, stringWriter, fmt.Stringer:
		return true

	case []string:
		return len(value) > 0

	case []ShadowProperty:
		return len(value) > 0

	case []View:
		return len(value) > 0

	case []any:
		return len(value) > 0

	case []BackgroundElement:
		return len(value) > 0

	case []BackgroundGradientPoint:
		return len(value) > 0

	case []BackgroundGradientAngle:
		return len(value) > 0

	case map[PropertyName]AnimationProperty:
<<<<<<< HEAD
	case []AnimationProperty:
=======
		return len(value) > 0

	case []noArgListener[View]:
		return getNoArgBinding(value) != ""

	case []noArgListener[ImageView]:
		return getNoArgBinding(value) != ""

	case []noArgListener[MediaPlayer]:
		return getNoArgBinding(value) != ""

	case []oneArgListener[View, KeyEvent]:
		return getOneArgBinding(value) != ""

	case []oneArgListener[View, MouseEvent]:
		return getOneArgBinding(value) != ""

	case []oneArgListener[View, TouchEvent]:
		return getOneArgBinding(value) != ""

	case []oneArgListener[View, PointerEvent]:
		return getOneArgBinding(value) != ""

	case []oneArgListener[View, PropertyName]:
		return getOneArgBinding(value) != ""

	case []oneArgListener[View, string]:
		return getOneArgBinding(value) != ""

	case []oneArgListener[View, Frame]:
		return getOneArgBinding(value) != ""

	case []oneArgListener[View, DragAndDropEvent]:
		return getOneArgBinding(value) != ""

	case []oneArgListener[Checkbox, bool]:
		return getOneArgBinding(value) != ""

	case []oneArgListener[FilePicker, []FileInfo]:
		return getOneArgBinding(value) != ""

	case []oneArgListener[ListView, int]:
		return getOneArgBinding(value) != ""

	case []oneArgListener[ListView, []int]:
		return getOneArgBinding(value) != ""

	case []oneArgListener[MediaPlayer, float64]:
		return getOneArgBinding(value) != ""

	case []oneArgListener[TableView, int]:
		return getOneArgBinding(value) != ""

	case []oneArgListener[TabsLayout, int]:
		return getOneArgBinding(value) != ""

	case []twoArgListener[ColorPicker, Color]:
		return getTwoArgBinding(value) != ""

	case []twoArgListener[DatePicker, time.Time]:
		return getTwoArgBinding(value) != ""

	case []twoArgListener[TimePicker, time.Time]:
		return getTwoArgBinding(value) != ""

	case []twoArgListener[DropDownList, int]:
		return getTwoArgBinding(value) != ""

	case []twoArgListener[EditView, string]:
		return getTwoArgBinding(value) != ""

	case []twoArgListener[NumberPicker, float64]:
		return getTwoArgBinding(value) != ""

	case []twoArgListener[TableView, int]:
		return getTwoArgBinding(value) != ""

	case []twoArgListener[TabsLayout, int]:
		return getTwoArgBinding(value) != ""

	case []mediaPlayerErrorListener:
		return getMediaPlayerErrorListenerBinding(value) != ""

	case map[PropertyName]oneArgListener[View, PropertyName]:
		for _, listener := range value {
			if text, ok := listener.rawListener().(string); ok && text != "" {
				return true
			}
		}
		return false

>>>>>>> c3c8b9e8
	default:
		return false
	}
}

func writePropertyValue(buffer *strings.Builder, tag PropertyName, value any, indent string) {

	writeString := func(text string) {
		simple := (tag != Text && tag != Title && tag != Summary)
		if simple {
			if len(text) == 1 {
				simple = (text[0] >= '0' && text[0] <= '9') || (text[0] >= 'A' && text[0] <= 'Z') || (text[0] >= 'a' && text[0] <= 'z')
			} else {
				for _, ch := range text {
					if (ch >= '0' && ch <= '9') || (ch >= 'A' && ch <= 'Z') || (ch >= 'a' && ch <= 'z') ||
						ch == '+' || ch == '-' || ch == '@' || ch == '/' || ch == '_' || ch == '.' ||
						ch == ':' || ch == '#' || ch == '%' || ch == 'π' || ch == '°' {
					} else {
						simple = false
						break
					}
				}
			}
		}

		if !simple {
			replace := []struct{ old, new string }{
				{old: "\\", new: `\\`},
				{old: "\t", new: `\t`},
				{old: "\r", new: `\r`},
				{old: "\n", new: `\n`},
				{old: "\"", new: `\"`},
			}
			for _, s := range replace {
				text = strings.Replace(text, s.old, s.new, -1)
			}
			buffer.WriteRune('"')
			buffer.WriteString(text)
			buffer.WriteRune('"')
		} else {
			buffer.WriteString(text)
		}
	}

	switch value := value.(type) {
	case string:
		writeString(value)

	case []string:
		if len(value) == 0 {
			buffer.WriteString("[]")
		} else {
			size := 0
			for _, text := range value {
				size += len(text) + 2
			}

			if size < 80 {
				lead := "["
				for _, text := range value {
					buffer.WriteString(lead)
					writeString(text)
					lead = ", "
				}
			} else {
				buffer.WriteString("[\n")
				for _, text := range value {
					buffer.WriteString(indent)
					buffer.WriteRune('\t')
					writeString(text)
					buffer.WriteString(",\n")
				}
				buffer.WriteString(indent)
			}
			buffer.WriteRune(']')
		}

	case bool:
		if value {
			buffer.WriteString("true")
		} else {
			buffer.WriteString("false")
		}

	case float32:
		fmt.Fprintf(buffer, "%g", float64(value))

	case float64:
		fmt.Fprintf(buffer, "%g", value)

	case int:
		if prop, ok := enumProperties[tag]; ok && value >= 0 && value < len(prop.values) {
			buffer.WriteString(prop.values[value])
		} else {
			buffer.WriteString(strconv.Itoa(value))
		}

	case stringWriter:
		value.writeString(buffer, indent+"\t")

	case fmt.Stringer:
		writeString(value.String())

	case []ShadowProperty:
		switch len(value) {
		case 0:
			// do nothing

		case 1:
			value[0].writeString(buffer, indent)

		default:
			buffer.WriteString("[")
			indent2 := "\n" + indent + "\t"
			for _, shadow := range value {
				buffer.WriteString(indent2)
				shadow.writeString(buffer, indent)
				buffer.WriteRune(',')
			}
			buffer.WriteRune('\n')
			buffer.WriteString(indent)
			buffer.WriteRune(']')
		}

	case []View:
		switch len(value) {
		case 0:
			buffer.WriteString("[]")

		case 1:
			writeViewStyle(value[0].Tag(), value[0], buffer, indent, value[0].excludeTags())

		default:
			buffer.WriteString("[\n")
			indent2 := indent + "\t"
			for _, v := range value {
				buffer.WriteString(indent2)
				writeViewStyle(v.Tag(), v, buffer, indent2, v.excludeTags())
				buffer.WriteString(",\n")
			}

			buffer.WriteString(indent)
			buffer.WriteRune(']')
		}

	case []any:
		switch count := len(value); count {
		case 0:
			buffer.WriteString("[]")

		case 1:
			writePropertyValue(buffer, tag, value[0], indent)

		default:
			buffer.WriteString("[ ")
			comma := false
			for _, v := range value {
				if comma {
					buffer.WriteString(", ")
				}
				writePropertyValue(buffer, tag, v, indent)
				comma = true
			}
			buffer.WriteString(" ]")
		}

	case []BackgroundElement:
		switch len(value) {
		case 0:
			buffer.WriteString("[]\n")

		case 1:
			value[0].writeString(buffer, indent)

		default:
			buffer.WriteString("[\n")
			indent2 := indent + "\t"
			for _, element := range value {
				buffer.WriteString(indent2)
				element.writeString(buffer, indent2)
				buffer.WriteString(",\n")
			}

			buffer.WriteString(indent)
			buffer.WriteRune(']')
		}

	case []BackgroundGradientPoint:
		buffer.WriteRune('"')
		for i, point := range value {
			if i > 0 {
				buffer.WriteString(",")
			}
			buffer.WriteString(point.String())
		}
		buffer.WriteRune('"')

	case []BackgroundGradientAngle:
		buffer.WriteRune('"')
		for i, point := range value {
			if i > 0 {
				buffer.WriteString(",")
			}
			buffer.WriteString(point.String())
		}
		buffer.WriteRune('"')

	case map[PropertyName]AnimationProperty:
		switch count := len(value); count {
		case 0:
			buffer.WriteString("[]")

		case 1:
			for tag, animation := range value {
				animation.writeTransitionString(tag, buffer)
				break
			}

		default:
			tags := make([]PropertyName, 0, len(value))
			for tag := range value {
				tags = append(tags, tag)
			}
			slices.Sort(tags)
			buffer.WriteString("[\n")
			indent2 := indent + "\t"
			for _, tag := range tags {
				if animation := value[tag]; animation != nil {
					buffer.WriteString(indent2)
					animation.writeTransitionString(tag, buffer)
					buffer.WriteString(",\n")
				}
			}
			buffer.WriteString(indent)
			buffer.WriteRune(']')
		}
<<<<<<< HEAD
	case []AnimationProperty:
		switch count := len(value); count {
		case 0:
			buffer.WriteString("[]")

		default:
			buffer.WriteString("[\n")
			indent2 := indent + "\t"
			for _, anim := range value {
				if anim != nil {
					anim.writeAnimationString(Animation, buffer, indent2)
				}
			}
			buffer.WriteString(indent)
			buffer.WriteRune(']')
=======

	case []noArgListener[View]:
		buffer.WriteString(getNoArgBinding(value))

	case []noArgListener[ImageView]:
		buffer.WriteString(getNoArgBinding(value))

	case []noArgListener[MediaPlayer]:
		buffer.WriteString(getNoArgBinding(value))

	case []oneArgListener[View, KeyEvent]:
		buffer.WriteString(getOneArgBinding(value))

	case []oneArgListener[View, MouseEvent]:
		buffer.WriteString(getOneArgBinding(value))

	case []oneArgListener[View, TouchEvent]:
		buffer.WriteString(getOneArgBinding(value))

	case []oneArgListener[View, PointerEvent]:
		buffer.WriteString(getOneArgBinding(value))

	case []oneArgListener[View, PropertyName]:
		buffer.WriteString(getOneArgBinding(value))

	case []oneArgListener[View, string]:
		buffer.WriteString(getOneArgBinding(value))

	case []oneArgListener[View, Frame]:
		buffer.WriteString(getOneArgBinding(value))

	case []oneArgListener[View, DragAndDropEvent]:
		buffer.WriteString(getOneArgBinding(value))

	case []oneArgListener[Checkbox, bool]:
		buffer.WriteString(getOneArgBinding(value))

	case []oneArgListener[FilePicker, []FileInfo]:
		buffer.WriteString(getOneArgBinding(value))

	case []oneArgListener[ListView, int]:
		buffer.WriteString(getOneArgBinding(value))

	case []oneArgListener[ListView, []int]:
		buffer.WriteString(getOneArgBinding(value))

	case []oneArgListener[MediaPlayer, float64]:
		buffer.WriteString(getOneArgBinding(value))

	case []oneArgListener[TableView, int]:
		buffer.WriteString(getOneArgBinding(value))

	case []oneArgListener[TabsLayout, int]:
		buffer.WriteString(getOneArgBinding(value))

	case []twoArgListener[ColorPicker, Color]:
		buffer.WriteString(getTwoArgBinding(value))

	case []twoArgListener[DatePicker, time.Time]:
		buffer.WriteString(getTwoArgBinding(value))

	case []twoArgListener[TimePicker, time.Time]:
		buffer.WriteString(getTwoArgBinding(value))

	case []twoArgListener[DropDownList, int]:
		buffer.WriteString(getTwoArgBinding(value))

	case []twoArgListener[EditView, string]:
		buffer.WriteString(getTwoArgBinding(value))

	case []twoArgListener[NumberPicker, float64]:
		buffer.WriteString(getTwoArgBinding(value))

	case []twoArgListener[TableView, int]:
		buffer.WriteString(getTwoArgBinding(value))

	case []twoArgListener[TabsLayout, int]:
		buffer.WriteString(getTwoArgBinding(value))

	case []mediaPlayerErrorListener:
		buffer.WriteString(getMediaPlayerErrorListenerBinding(value))

	case map[PropertyName]oneArgListener[View, PropertyName]:
		buffer.WriteString("_{")
		for key, listener := range value {
			if text, ok := listener.rawListener().(string); ok && text != "" {
				buffer.WriteRune('\n')
				buffer.WriteString(indent)
				buffer.WriteRune('\t')
				writeString(string(key))
				buffer.WriteString(" = ")
				writeString(text)
				buffer.WriteRune(',')
			}
			buffer.WriteRune('\n')
			buffer.WriteString(indent)
			buffer.WriteRune('}')
>>>>>>> c3c8b9e8
		}
	}
}

func writeViewStyle(name string, view Properties, buffer *strings.Builder, indent string, excludeTags []PropertyName) {
	buffer.WriteString(name)
	buffer.WriteString(" {\n")
	indent += "\t"

	writeProperty := func(tag PropertyName, value any) {
		if !slices.Contains(excludeTags, tag) {
			if supportedPropertyValue(value) {
				buffer.WriteString(indent)
				buffer.WriteString(string(tag))
				buffer.WriteString(" = ")
				writePropertyValue(buffer, tag, value, indent)
				buffer.WriteString(",\n")
			}
		}
	}

	tags := view.AllTags()
	removeTag := func(tag PropertyName) {
		for i, t := range tags {
			if t == tag {
				if i == 0 {
					tags = tags[1:]
				} else if i == len(tags)-1 {
					tags = tags[:i]
				} else {
					tags = append(tags[:i], tags[i+1:]...)
				}
				return
			}
		}
	}

	tagOrder := []PropertyName{
		ID, Row, Column, Top, Right, Bottom, Left, Semantics, Cursor, Visibility,
		Opacity, ZIndex, Width, Height, MinWidth, MinHeight, MaxWidth, MaxHeight,
		Margin, Padding, BackgroundColor, Background, BackgroundClip, BackgroundOrigin,
		Mask, MaskClip, MaskOrigin, Border, Radius, Outline, Shadow,
		Orientation, ListWrap, VerticalAlign, HorizontalAlign, CellWidth, CellHeight,
		CellVerticalAlign, CellHorizontalAlign, ListRowGap, ListColumnGap, GridRowGap, GridColumnGap,
		ColumnCount, ColumnWidth, ColumnSeparator, ColumnGap, AvoidBreak,
		Current, Expanded, Side, ResizeBorderWidth, EditViewType, MaxLength, Hint, Text, EditWrap,
		TextOverflow, FontName, TextSize, TextColor, TextWeight, Italic, SmallCaps,
		Strikethrough, Overline, Underline, TextLineStyle, TextLineThickness,
		TextLineColor, TextTransform, TextAlign, WhiteSpace, WordBreak, TextShadow, TextIndent,
		LetterSpacing, WordSpacing, LineHeight, TextDirection, WritingMode, VerticalTextOrientation,
	}

	for _, tag := range tagOrder {
		if value := view.Get(tag); value != nil {
			removeTag(tag)
			writeProperty(tag, value)
		}
	}

	finalTags := []PropertyName{
		PerspectiveOriginX, PerspectiveOriginY, BackfaceVisible,
		TransformOriginX, TransformOriginY, TransformOriginZ,
		Transform, Clip, Filter, BackdropFilter, Summary, Content, Transition, Animation}
	for _, tag := range finalTags {
		removeTag(tag)
	}

	for _, tag := range tags {
		if value := view.Get(tag); value != nil {
			writeProperty(tag, value)
		}
	}

	for _, tag := range finalTags {
		if value := view.Get(tag); value != nil {
			writeProperty(tag, value)
		}
	}

	indent = indent[:len(indent)-1]
	buffer.WriteString(indent)
	buffer.WriteString("}")
}

func runStringWriter(writer stringWriter) string {
	buffer := allocStringBuilder()
	defer freeStringBuilder(buffer)
	writer.writeString(buffer, "")
	return buffer.String()
}<|MERGE_RESOLUTION|>--- conflicted
+++ resolved
@@ -578,10 +578,10 @@
 		return len(value) > 0
 
 	case map[PropertyName]AnimationProperty:
-<<<<<<< HEAD
-	case []AnimationProperty:
-=======
 		return len(value) > 0
+
+ 	case []AnimationProperty:
+    return len(value) > 0
 
 	case []noArgListener[View]:
 		return getNoArgBinding(value) != ""
@@ -672,7 +672,6 @@
 		}
 		return false
 
->>>>>>> c3c8b9e8
 	default:
 		return false
 	}
@@ -909,7 +908,7 @@
 			buffer.WriteString(indent)
 			buffer.WriteRune(']')
 		}
-<<<<<<< HEAD
+
 	case []AnimationProperty:
 		switch count := len(value); count {
 		case 0:
@@ -925,7 +924,6 @@
 			}
 			buffer.WriteString(indent)
 			buffer.WriteRune(']')
-=======
 
 	case []noArgListener[View]:
 		buffer.WriteString(getNoArgBinding(value))
@@ -1023,7 +1021,6 @@
 			buffer.WriteRune('\n')
 			buffer.WriteString(indent)
 			buffer.WriteRune('}')
->>>>>>> c3c8b9e8
 		}
 	}
 }
